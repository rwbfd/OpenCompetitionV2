--- conflicted
+++ resolved
@@ -13,15 +13,11 @@
 
 The docker images can be pulled by 
 
-`docker pull ranwangmath/opencompetition:1.0`
+`docker pull ranwangmath/opencompetition:0.3`
 
 To run the docker images, use 
 
-<<<<<<< HEAD
-`docker run -it --rm --gpus all --ipc=host -shm-size 10g -v /home/user/code:/workspace -p 8888:8888 ranwangmath/opencompetition:1.0`
-=======
 `docker run -it --rm --gpus all --ipc=host --shm-size 10g -v /home/user/code:/workspace -p 8888:8888 ranwangmath/opencompetition:0.3`
->>>>>>> ab9ec728
 
 **Note that the docker image is HUGE, therefore DO NOT forget to use the --rm flag, or it will eat up the disk space!**
 
